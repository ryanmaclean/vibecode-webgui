--- conflicted
+++ resolved
@@ -5,277 +5,6 @@
 CREATE EXTENSION IF NOT EXISTS "uuid-ossp";
 CREATE EXTENSION IF NOT EXISTS "vector";
 
-<<<<<<< HEAD
--- Users table for authentication and user management
-CREATE TABLE users (
-    id UUID PRIMARY KEY DEFAULT uuid_generate_v4(),
-    email VARCHAR(255) UNIQUE NOT NULL,
-    name VARCHAR(255) NOT NULL,
-    avatar_url TEXT,
-    github_id VARCHAR(100) UNIQUE,
-    google_id VARCHAR(100) UNIQUE,
-    created_at TIMESTAMPTZ DEFAULT NOW(),
-    updated_at TIMESTAMPTZ DEFAULT NOW(),
-
-    -- Audit fields
-    last_login_at TIMESTAMPTZ,
-    login_count INTEGER DEFAULT 0,
-    is_active BOOLEAN DEFAULT true,
-
-    -- Constraints
-    CONSTRAINT users_email_format CHECK (email ~* '^[A-Za-z0-9._%+-]+@[A-Za-z0-9.-]+\.[A-Za-z]{2,}$')
-);
-
--- Projects table for code projects and workspaces
-CREATE TABLE projects (
-    id UUID PRIMARY KEY DEFAULT uuid_generate_v4(),
-    name VARCHAR(255) NOT NULL,
-    description TEXT,
-    owner_id UUID NOT NULL REFERENCES users(id) ON DELETE CASCADE,
-
-    -- Project configuration
-    visibility VARCHAR(20) DEFAULT 'private' CHECK (visibility IN ('public', 'private', 'internal')),
-    template VARCHAR(100),
-    language VARCHAR(50),
-    framework VARCHAR(100),
-
-    -- Timestamps
-    created_at TIMESTAMPTZ DEFAULT NOW(),
-    updated_at TIMESTAMPTZ DEFAULT NOW(),
-    last_accessed_at TIMESTAMPTZ DEFAULT NOW(),
-
-    -- Metadata
-    star_count INTEGER DEFAULT 0,
-    fork_count INTEGER DEFAULT 0,
-    is_archived BOOLEAN DEFAULT false,
-
-    -- Constraints
-    CONSTRAINT projects_name_length CHECK (length(name) >= 1 AND length(name) <= 255)
-);
-
--- Files table for project file storage and versioning
-CREATE TABLE files (
-    id UUID PRIMARY KEY DEFAULT uuid_generate_v4(),
-    project_id UUID NOT NULL REFERENCES projects(id) ON DELETE CASCADE,
-    path TEXT NOT NULL,
-    content TEXT,
-
-    -- File metadata
-    language VARCHAR(50),
-    size_bytes INTEGER DEFAULT 0,
-    mime_type VARCHAR(100),
-    encoding VARCHAR(20) DEFAULT 'utf-8',
-
-    -- Version control
-    version INTEGER DEFAULT 1,
-    hash VARCHAR(64),
-    parent_hash VARCHAR(64),
-
-    -- Timestamps
-    created_at TIMESTAMPTZ DEFAULT NOW(),
-    updated_at TIMESTAMPTZ DEFAULT NOW(),
-
-    -- Collaboration
-    created_by UUID REFERENCES users(id),
-    updated_by UUID REFERENCES users(id),
-
-    -- Constraints
-    UNIQUE(project_id, path),
-    CONSTRAINT files_path_format CHECK (path ~ '^[^/].*[^/]$' OR path = ''),
-    CONSTRAINT files_size_positive CHECK (size_bytes >= 0)
-);
-
--- Collaborators table for project sharing and permissions
-CREATE TABLE collaborators (
-    id UUID PRIMARY KEY DEFAULT uuid_generate_v4(),
-    project_id UUID NOT NULL REFERENCES projects(id) ON DELETE CASCADE,
-    user_id UUID NOT NULL REFERENCES users(id) ON DELETE CASCADE,
-
-    -- Permission levels
-    role VARCHAR(20) DEFAULT 'viewer' CHECK (role IN ('owner', 'editor', 'viewer')),
-    permissions JSONB DEFAULT '{"read": true, "write": false, "admin": false}',
-
-    -- Collaboration settings
-    can_invite BOOLEAN DEFAULT false,
-    can_delete BOOLEAN DEFAULT false,
-    can_deploy BOOLEAN DEFAULT false,
-
-    -- Timestamps
-    created_at TIMESTAMPTZ DEFAULT NOW(),
-    invited_at TIMESTAMPTZ,
-    accepted_at TIMESTAMPTZ,
-
-    -- Invitation metadata
-    invited_by UUID REFERENCES users(id),
-    invitation_token VARCHAR(100),
-    invitation_expires_at TIMESTAMPTZ,
-
-    -- Constraints
-    UNIQUE(project_id, user_id)
-);
-
--- Sessions table for active coding sessions and real-time collaboration
-CREATE TABLE sessions (
-    id UUID PRIMARY KEY DEFAULT uuid_generate_v4(),
-    project_id UUID NOT NULL REFERENCES projects(id) ON DELETE CASCADE,
-    user_id UUID NOT NULL REFERENCES users(id) ON DELETE CASCADE,
-
-    -- Session metadata
-    container_id VARCHAR(100),
-    code_server_url TEXT,
-    websocket_url TEXT,
-
-    -- Session state
-    status VARCHAR(20) DEFAULT 'active' CHECK (status IN ('active', 'inactive', 'terminated')),
-    last_activity_at TIMESTAMPTZ DEFAULT NOW(),
-
-    -- Resource usage
-    cpu_usage DECIMAL(5,2) DEFAULT 0.0,
-    memory_usage DECIMAL(5,2) DEFAULT 0.0,
-    storage_usage BIGINT DEFAULT 0,
-
-    -- Timestamps
-    created_at TIMESTAMPTZ DEFAULT NOW(),
-    terminated_at TIMESTAMPTZ,
-
-    -- Constraints
-    CONSTRAINT sessions_user_project_unique UNIQUE(user_id, project_id),
-    CONSTRAINT sessions_usage_valid CHECK (cpu_usage >= 0 AND memory_usage >= 0 AND storage_usage >= 0)
-);
-
--- AI Interactions table for Claude Code integration and history
-CREATE TABLE ai_interactions (
-    id UUID PRIMARY KEY DEFAULT uuid_generate_v4(),
-    project_id UUID REFERENCES projects(id) ON DELETE CASCADE,
-    user_id UUID NOT NULL REFERENCES users(id) ON DELETE CASCADE,
-    session_id UUID REFERENCES sessions(id) ON DELETE SET NULL,
-
-    -- Interaction data
-    prompt TEXT NOT NULL,
-    response TEXT,
-    context JSONB DEFAULT '{}',
-
-    -- AI metadata
-    model VARCHAR(50) DEFAULT 'claude-3-sonnet',
-    provider VARCHAR(20) DEFAULT 'anthropic',
-    tokens_used INTEGER DEFAULT 0,
-    cost_cents INTEGER DEFAULT 0,
-
-    -- Interaction type and status
-    interaction_type VARCHAR(50) DEFAULT 'chat' CHECK (interaction_type IN ('chat', 'code_generation', 'debugging', 'explanation', 'refactoring')),
-    status VARCHAR(20) DEFAULT 'completed' CHECK (status IN ('pending', 'completed', 'failed', 'cancelled')),
-
-    -- Performance metrics
-    response_time_ms INTEGER,
-    quality_rating INTEGER CHECK (quality_rating BETWEEN 1 AND 5),
-
-    -- Timestamps
-    created_at TIMESTAMPTZ DEFAULT NOW(),
-    completed_at TIMESTAMPTZ,
-
-    -- Constraints
-    CONSTRAINT ai_interactions_prompt_length CHECK (length(prompt) >= 1),
-    CONSTRAINT ai_interactions_tokens_positive CHECK (tokens_used >= 0),
-    CONSTRAINT ai_interactions_cost_positive CHECK (cost_cents >= 0)
-);
-
--- Deployments table for tracking project deployments
-CREATE TABLE deployments (
-    id UUID PRIMARY KEY DEFAULT uuid_generate_v4(),
-    project_id UUID NOT NULL REFERENCES projects(id) ON DELETE CASCADE,
-    user_id UUID NOT NULL REFERENCES users(id),
-
-    -- Deployment metadata
-    environment VARCHAR(20) DEFAULT 'development' CHECK (environment IN ('development', 'staging', 'production')),
-    provider VARCHAR(50) NOT NULL CHECK (provider IN ('netlify', 'vercel', 'github-pages', 'aws', 'gcp', 'azure')),
-
-    -- Deployment details
-    url TEXT,
-    build_logs TEXT,
-    deployment_config JSONB DEFAULT '{}',
-
-    -- Status and results
-    status VARCHAR(20) DEFAULT 'pending' CHECK (status IN ('pending', 'building', 'deployed', 'failed', 'cancelled')),
-    error_message TEXT,
-    build_time_seconds INTEGER,
-
-    -- Version control
-    commit_hash VARCHAR(40),
-    branch VARCHAR(100) DEFAULT 'main',
-
-    -- Timestamps
-    created_at TIMESTAMPTZ DEFAULT NOW(),
-    started_at TIMESTAMPTZ,
-    completed_at TIMESTAMPTZ,
-
-    -- Constraints
-    CONSTRAINT deployments_build_time_positive CHECK (build_time_seconds >= 0),
-    CONSTRAINT deployments_url_format CHECK (url IS NULL OR url ~* '^https?://.*')
-);
-
--- Create indexes for better performance
-CREATE INDEX idx_users_email ON users(email);
-CREATE INDEX idx_users_github_id ON users(github_id);
-CREATE INDEX idx_users_google_id ON users(google_id);
-CREATE INDEX idx_users_active ON users(is_active) WHERE is_active = true;
-
-CREATE INDEX idx_projects_owner ON projects(owner_id);
-CREATE INDEX idx_projects_visibility ON projects(visibility);
-CREATE INDEX idx_projects_updated ON projects(updated_at DESC);
-CREATE INDEX idx_projects_active ON projects(is_archived) WHERE is_archived = false;
-
-CREATE INDEX idx_files_project ON files(project_id);
-CREATE INDEX idx_files_path ON files(project_id, path);
-CREATE INDEX idx_files_language ON files(language);
-CREATE INDEX idx_files_updated ON files(updated_at DESC);
-
-CREATE INDEX idx_collaborators_project ON collaborators(project_id);
-CREATE INDEX idx_collaborators_user ON collaborators(user_id);
-CREATE INDEX idx_collaborators_role ON collaborators(role);
-
-CREATE INDEX idx_sessions_project ON sessions(project_id);
-CREATE INDEX idx_sessions_user ON sessions(user_id);
-CREATE INDEX idx_sessions_status ON sessions(status);
-CREATE INDEX idx_sessions_activity ON sessions(last_activity_at DESC);
-
-CREATE INDEX idx_ai_interactions_project ON ai_interactions(project_id);
-CREATE INDEX idx_ai_interactions_user ON ai_interactions(user_id);
-CREATE INDEX idx_ai_interactions_type ON ai_interactions(interaction_type);
-CREATE INDEX idx_ai_interactions_created ON ai_interactions(created_at DESC);
-
-CREATE INDEX idx_deployments_project ON deployments(project_id);
-CREATE INDEX idx_deployments_user ON deployments(user_id);
-CREATE INDEX idx_deployments_status ON deployments(status);
-CREATE INDEX idx_deployments_environment ON deployments(environment);
-
--- Create updated_at trigger function
-CREATE OR REPLACE FUNCTION update_updated_at_column()
-RETURNS TRIGGER AS $$
-BEGIN
-    NEW.updated_at = NOW();
-    RETURN NEW;
-END;
-$$ language 'plpgsql';
-
--- Add updated_at triggers to relevant tables
-CREATE TRIGGER update_users_updated_at BEFORE UPDATE ON users
-    FOR EACH ROW EXECUTE FUNCTION update_updated_at_column();
-
-CREATE TRIGGER update_projects_updated_at BEFORE UPDATE ON projects
-    FOR EACH ROW EXECUTE FUNCTION update_updated_at_column();
-
-CREATE TRIGGER update_files_updated_at BEFORE UPDATE ON files
-    FOR EACH ROW EXECUTE FUNCTION update_updated_at_column();
-
--- Insert initial data
-INSERT INTO users (email, name, avatar_url) VALUES
-('admin@vibecode.dev', 'VibeCode Admin', 'https://github.com/identicons/admin.png');
-
--- Grant permissions (if needed for specific roles)
--- Additional security policies can be added here using Row Level Security (RLS)
-
-COMMIT;
-=======
 -- Verify extensions
 SELECT extname, extversion FROM pg_extension WHERE extname IN ('uuid-ossp', 'vector');
 
@@ -288,5 +17,4 @@
     ELSE
         RAISE NOTICE 'Database already initialized.';
     END IF;
-END $$;
->>>>>>> 17acf85b
+END $$;