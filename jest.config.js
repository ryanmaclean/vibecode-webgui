--- conflicted
+++ resolved
@@ -57,7 +57,6 @@
     'node_modules/(?!(.*\\.mjs$|@testing-library|@playwright))',
   ],
 
-<<<<<<< HEAD
   // Transform configuration for TypeScript
   transform: {
     '^.+\\.(ts|tsx)$': ['babel-jest', {
@@ -71,11 +70,6 @@
       ]
     }],
     '^.+\\.(js|jsx)$': 'babel-jest'
-=======
-  // Transform configuration - use babel.config.js
-  transform: {
-    '^.+\\.(ts|tsx|js|jsx)$': 'babel-jest'
->>>>>>> 17acf85b
   },
 
   // Module file extensions
@@ -142,8 +136,6 @@
       testMatch: ['<rootDir>/tests/complete/**/*.test.{js,ts}'],
       testEnvironment: 'node',
     },
-<<<<<<< HEAD
-=======
     {
       displayName: 'accessibility',
       testMatch: ['<rootDir>/tests/accessibility/**/*.test.{js,ts,tsx}'],
@@ -159,7 +151,6 @@
       testMatch: ['<rootDir>/tests/unit/ai-project-generator.test.tsx'],
       testEnvironment: 'jsdom',
     },
->>>>>>> 17acf85b
   ],
 }
 
