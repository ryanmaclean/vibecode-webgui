--- conflicted
+++ resolved
@@ -7,8 +7,8 @@
 
 import { useState, useEffect, useRef } from 'react'
 import { useSession } from 'next-auth/react'
-import { monitoring } from '@/lib/monitoring'
-import dynamic from 'next/dynamic';
+import dynamic from 'next/dynamic'
+import { BarChart, LineChart, PieChart, XAxis, YAxis, Tooltip, Legend, Line, Bar, Pie, Cell, ResponsiveContainer } from 'recharts'
 
 // Dynamically import the NetworkDiagnostics component with no SSR
 const NetworkDiagnostics = dynamic(
@@ -17,16 +17,16 @@
 );
 
 interface SystemMetrics {
-  cpu: number;
-  memory: number;
-  diskUsage: number;
-  networkIO: { in: number; out: number };
+  cpu: { usage: number; history: { time: string; usage: number }[] };
+  memory: { usage: number; total: number; history: { time: string; usage: number }[] };
+  disk: { usage: number; total: number };
+  network: { in: number; out: number; history: { time: string; in: number; out: number }[] };
   activeUsers: number;
   activeWorkspaces: number;
-  totalSessions: number;
-  avgResponseTime: number;
-  errorRate: number;
-  uptime: number;
+  requests: { total: number; errorRate: number };
+  latency: { avg: number; p95: number; history: { time: string; avg: number }[] };
+  kubernetes: { pods: number; restarts: number };
+  uptime: string;
 }
 
 type TabType = 'overview' | 'metrics' | 'logs' | 'alerts' | 'security' | 'network';
@@ -60,65 +60,43 @@
   const [timeRange, setTimeRange] = useState('1h')
   const metricsInterval = useRef<NodeJS.Timeout | null>(null)
 
-  // Fetch real-time metrics
   useEffect(() => {
-    const fetchMetrics = async () => {
+    const fetchData = async () => {
       try {
-        const response = await fetch('/api/monitoring/metrics')
-        if (response.ok) {
-          const data = await response.json()
-          setMetrics(data)
-
-          // Track critical metrics
-          if (data.errorRate > 5) {
-            monitoring.logWarning('High error rate detected', { errorRate: data.errorRate })
-          }
-          if (data.avgResponseTime > 1000) {
-            monitoring.logWarning('Slow response time detected', { avgResponseTime: data.avgResponseTime })
-          }
+        setIsLoading(true)
+        const [metricsRes, logsRes, alertsRes] = await Promise.all([
+          fetch(`/api/monitoring/metrics?range=${timeRange}`),
+          fetch(`/api/monitoring/logs?range=${timeRange}`),
+          fetch(`/api/monitoring/alerts?range=${timeRange}`),
+        ])
+
+        if (!metricsRes.ok || !logsRes.ok || !alertsRes.ok) {
+          throw new Error('Failed to fetch monitoring data')
         }
-      } catch (error) {
-        console.error('Failed to fetch metrics:', error)
-        monitoring.logError('Metrics fetch failed', { error })
+
+        const metricsData = await metricsRes.json()
+        const logsData = await logsRes.json()
+        const alertsData = await alertsRes.json()
+
+        setMetrics(metricsData)
+        setLogs(logsData)
+        setAlerts(alertsData)
+        setError(null)
+      } catch (err) {
+        setError(err instanceof Error ? err.message : 'An unknown error occurred')
+      } finally {
+        setIsLoading(false)
       }
     }
 
-    const fetchLogs = async () => {
-      try {
-        const response = await fetch(`/api/monitoring/logs?timeRange=${timeRange}&limit=100`)
-        if (response.ok) {
-          const data = await response.json()
-          setLogs(data.logs || [])
-        }
-      } catch (error) {
-        console.error('Failed to fetch logs:', error)
+    fetchData()
+
+    if (isLiveMode) {
+      metricsInterval.current = setInterval(fetchData, 5000) // Refresh every 5 seconds
+    } else {
+      if (metricsInterval.current) {
+        clearInterval(metricsInterval.current)
       }
-    }
-
-    const fetchAlerts = async () => {
-      try {
-        const response = await fetch('/api/monitoring/alerts')
-        if (response.ok) {
-          const data = await response.json()
-          setAlerts(data.alerts || [])
-        }
-      } catch (error) {
-        console.error('Failed to fetch alerts:', error)
-      }
-    }
-
-    // Initial fetch
-    fetchMetrics()
-    fetchLogs()
-    fetchAlerts()
-
-    // Set up real-time updates
-    if (isLiveMode) {
-      metricsInterval.current = setInterval(() => {
-        fetchMetrics()
-        fetchLogs()
-        fetchAlerts()
-      }, 30000) // Update every 30 seconds
     }
 
     return () => {
@@ -128,245 +106,120 @@
     }
   }, [isLiveMode, timeRange])
 
-  const formatBytes = (bytes: number): string => {
-    if (bytes === 0) return '0 Bytes'
-    const k = 1024
-    const sizes = ['Bytes', 'KB', 'MB', 'GB']
-    const i = Math.floor(Math.log(bytes) / Math.log(k))
-    return parseFloat((bytes / Math.pow(k, i)).toFixed(2)) + ' ' + sizes[i]
+  const StatCard = ({ title, value, subtext }: { title: string; value: string | number; subtext?: string }) => (
+    <div className="bg-white p-4 rounded-lg shadow">
+      <h3 className="text-sm font-medium text-gray-500">{title}</h3>
+      <p className="text-3xl font-bold text-gray-900">{value}</p>
+      {subtext && <p className="text-xs text-gray-500">{subtext}</p>}
+    </div>
+  );
+
+  const formatBytes = (bytes: number) => {
+    if (bytes === 0) return '0 Bytes';
+    const k = 1024;
+    const sizes = ['Bytes', 'KB', 'MB', 'GB', 'TB'];
+    const i = Math.floor(Math.log(bytes) / Math.log(k));
+    return parseFloat((bytes / Math.pow(k, i)).toFixed(2)) + ' ' + sizes[i];
+  };
+
+  const getSeverityColor = (severity: AlertItem['severity']) => {
+    switch (severity) {
+      case 'critical': return 'bg-red-500';
+      case 'high': return 'bg-orange-500';
+      case 'medium': return 'bg-yellow-500';
+      case 'low': return 'bg-blue-500';
+    }
+  };
+
+  if (!session) {
+    return <div>Access Denied. Please sign in to view the monitoring dashboard.</div>;
   }
 
-  const formatDuration = (seconds: number): string => {
-    const days = Math.floor(seconds / 86400)
-    const hours = Math.floor((seconds % 86400) / 3600)
-    const minutes = Math.floor((seconds % 3600) / 60)
-
-    if (days > 0) return `${days}d ${hours}h ${minutes}m`
-    if (hours > 0) return `${hours}h ${minutes}m`
-    return `${minutes}m`
+  if (isLoading && !metrics) {
+    return <div>Loading monitoring data...</div>;
   }
 
-  const getStatusColor = (value: number, thresholds: { good: number; warning: number }): string => {
-    if (value <= thresholds.good) return 'text-green-600'
-    if (value <= thresholds.warning) return 'text-yellow-600'
-    return 'text-red-600'
+  if (error) {
+    return <div className="text-red-500">Error: {error}</div>;
   }
 
-  const getAlertColor = (severity: string): string => {
-    switch (severity) {
-      case 'critical': return 'bg-red-100 border-red-500 text-red-800'
-      case 'high': return 'bg-orange-100 border-orange-500 text-orange-800'
-      case 'medium': return 'bg-yellow-100 border-yellow-500 text-yellow-800'
-      case 'low': return 'bg-blue-100 border-blue-500 text-blue-800'
-      default: return 'bg-gray-100 border-gray-500 text-gray-800'
-    }
-  }
-
-  const navTabs = [
-    { id: 'overview' as TabType, label: 'Overview' },
-    { id: 'metrics' as TabType, label: 'Metrics' },
-    { id: 'logs' as TabType, label: 'Logs' },
-    { id: 'alerts' as TabType, label: 'Alerts' },
-    { id: 'security' as TabType, label: 'Security' },
-    { id: 'network' as TabType, label: 'Network' },
-  ];
-
-  if (!session || session.user.role !== 'admin') {
-    return (
-      <div className="flex items-center justify-center h-screen">
-        <div className="text-center">
-          <h2 className="text-xl font-semibold text-gray-900 mb-2">Access Denied</h2>
-          <p className="text-gray-600">Administrator privileges required to view monitoring dashboard.</p>
-        </div>
-      </div>
-    )
-  }
-
-  return (
-    <div className="min-h-screen bg-gray-50">
-      {/* Header */}
-      <div className="bg-white shadow-sm border-b">
-        <div className="max-w-7xl mx-auto px-4 sm:px-6 lg:px-8">
-          <div className="flex items-center justify-between h-16">
-            <div className="flex items-center space-x-4">
-              <h1 className="text-xl font-semibold text-gray-900">Monitoring Dashboard</h1>
-              <div className={`h-2 w-2 rounded-full ${isLiveMode ? 'bg-green-500' : 'bg-gray-400'}`} />
-              <span className="text-sm text-gray-600">
-                {isLiveMode ? 'Live' : 'Paused'}
-              </span>
-            </div>
-
-            <div className="flex items-center space-x-4">
-<<<<<<< HEAD
-              <select
-                value={timeRange}
-                onChange={(e) => setTimeRange(e.target.value)}
-                className="px-3 py-1 border border-gray-300 rounded-md text-sm"
-              >
-                <option value="1h">Last Hour</option>
-                <option value="24h">Last 24 Hours</option>
-                <option value="7d">Last 7 Days</option>
-                <option value="30d">Last 30 Days</option>
-              </select>
-=======
-              <div>
-                <label htmlFor="timeRangeSelect" className="sr-only">Select Time Range</label>
-                <select
-                  id="timeRangeSelect"
-                  value={timeRange}
-                  onChange={(e) => setTimeRange(e.target.value)}
-                  className="px-3 py-1 border border-gray-300 rounded-md text-sm"
-                  title="Select time range for metrics"
-                  aria-label="Select time range for metrics"
-                >
-                  <option value="1h">Last Hour</option>
-                  <option value="24h">Last 24 Hours</option>
-                  <option value="7d">Last 7 Days</option>
-                  <option value="30d">Last 30 Days</option>
-                </select>
+  const renderContent = () => {
+    switch (selectedTab) {
+      case 'overview':
+        return metrics && (
+          <div className="grid grid-cols-2 md:grid-cols-3 lg:grid-cols-4 gap-4">
+            <StatCard title="CPU Usage" value={`${metrics.cpu.usage.toFixed(1)}%`} />
+            <StatCard title="Memory Usage" value={`${metrics.memory.usage.toFixed(1)}%`} subtext={`${formatBytes(metrics.memory.usage * metrics.memory.total / 100)} / ${formatBytes(metrics.memory.total)}`} />
+            <StatCard title="Disk Usage" value={`${metrics.disk.usage.toFixed(1)}%`} />
+            <StatCard title="Active Users" value={metrics.activeUsers} />
+            <StatCard title="Active Workspaces" value={metrics.activeWorkspaces} />
+            <StatCard title="Total Requests" value={metrics.requests.total} />
+            <StatCard title="Error Rate" value={`${metrics.requests.errorRate.toFixed(2)}%`} />
+            <StatCard title="Avg Latency" value={`${metrics.latency.avg.toFixed(0)}ms`} />
+            <StatCard title="P95 Latency" value={`${metrics.latency.p95.toFixed(0)}ms`} />
+            <StatCard title="K8s Pods" value={metrics.kubernetes.pods} />
+            <StatCard title="K8s Restarts" value={metrics.kubernetes.restarts} />
+            <StatCard title="Uptime" value={metrics.uptime} />
+          </div>
+        );
+      case 'metrics':
+        return metrics && (
+            <div className="grid grid-cols-1 lg:grid-cols-2 gap-6">
+              <div className="bg-white p-4 rounded-lg shadow">
+                <h4 className="font-medium mb-4">CPU & Memory Usage (%)</h4>
+                <ResponsiveContainer width="100%" height={300}>
+                  <LineChart data={metrics.cpu.history}>
+                    <XAxis dataKey="time" fontSize={12} />
+                    <YAxis fontSize={12} />
+                    <Tooltip />
+                    <Legend />
+                    <Line type="monotone" dataKey="usage" name="CPU" stroke="#8884d8" dot={false} />
+                    <Line type="monotone" dataKey="memory" name="Memory" data={metrics.memory.history} stroke="#82ca9d" dot={false} />
+                  </LineChart>
+                </ResponsiveContainer>
               </div>
->>>>>>> 17acf85b
-
-              <button
-                onClick={() => setIsLiveMode(!isLiveMode)}
-                className={`px-3 py-1 rounded-md text-sm font-medium ${
-                  isLiveMode
-                    ? 'bg-green-100 text-green-800 hover:bg-green-200'
-                    : 'bg-gray-100 text-gray-800 hover:bg-gray-200'
-                }`}
-              >
-                {isLiveMode ? 'Pause' : 'Resume'}
-              </button>
-            </div>
-          </div>
-        </div>
-      </div>
-
-      {/* Navigation Tabs */}
-      <div className="bg-white border-b">
-        <div className="max-w-7xl mx-auto px-4 sm:px-6 lg:px-8">
-          <div className="flex space-x-2 mb-6 overflow-x-auto pb-2">
-            {navTabs.map((tab) => (
-              <button
-                key={tab.id}
-                className={`px-4 py-2 rounded-md ${
-                  selectedTab === tab.id ? 'bg-blue-100 text-blue-700' : 'text-gray-600 hover:bg-gray-100'
-                }`}
-                onClick={() => setSelectedTab(tab.id)}
-                aria-label={`View ${tab.label}`}
-              >
-                {tab.label}
-              </button>
-            ))}
-          </div>
-        </div>
-      </div>
-
-      {/* Content */}
-      <div className="max-w-7xl mx-auto px-4 sm:px-6 lg:px-8 py-8">
-        {selectedTab === 'overview' && (
-          <div className="space-y-6">
-            {/* Key Metrics Grid */}
-            {metrics && (
-              <div className="grid grid-cols-1 md:grid-cols-2 lg:grid-cols-4 gap-4">
-                <div className="bg-white p-4 rounded-lg shadow">
-                  <h3 className="text-sm font-medium text-gray-900">CPU Usage</h3>
-                  <p className={`text-2xl font-bold ${getStatusColor(metrics.cpu, { good: 70, warning: 85 })}`} data-testid="cpu-metric">
-                    {metrics.cpu.toFixed(1)}%
-                  </p>
-                </div>
-
-                <div className="bg-white p-4 rounded-lg shadow">
-                  <h3 className="text-sm font-medium text-gray-900">Memory Usage</h3>
-                  <p className={`text-2xl font-bold ${getStatusColor(metrics.memory, { good: 80, warning: 90 })}`} data-testid="memory-metric">
-                    {metrics.memory.toFixed(1)}%
-                  </p>
-                </div>
-
-                <div className="bg-white p-4 rounded-lg shadow">
-                  <h3 className="text-sm font-medium text-gray-900">Active Users</h3>
-                  <p className="text-2xl font-bold text-blue-600" data-testid="users-metric">{metrics.activeUsers}</p>
-                </div>
-
-                <div className="bg-white p-4 rounded-lg shadow">
-                  <h3 className="text-sm font-medium text-gray-900">Error Rate</h3>
-                  <p className={`text-2xl font-bold ${getStatusColor(metrics.errorRate, { good: 1, warning: 5 })}`} data-testid="error-rate-metric">
-                    {metrics.errorRate.toFixed(2)}%
-                  </p>
-                </div>
+              <div className="bg-white p-4 rounded-lg shadow">
+                <h4 className="font-medium mb-4">Network I/O</h4>
+                <ResponsiveContainer width="100%" height={300}>
+                  <BarChart data={metrics.network.history}>
+                    <XAxis dataKey="time" fontSize={12} />
+                    <YAxis fontSize={12} tickFormatter={formatBytes} />
+                    <Tooltip formatter={(value: number) => formatBytes(value)} />
+                    <Legend />
+                    <Bar dataKey="in" name="Incoming" fill="#8884d8" />
+                    <Bar dataKey="out" name="Outgoing" fill="#82ca9d" />
+                  </BarChart>
+                </ResponsiveContainer>
               </div>
-            )}
-
-            {/* Recent Alerts */}
-            {alerts.length > 0 && (
-              <div className="bg-white rounded-lg shadow">
-                <div className="px-6 py-4 border-b border-gray-200">
-                  <h3 className="text-lg font-medium text-gray-900">Recent Alerts</h3>
-                </div>
-                <div className="max-h-64 overflow-y-auto">
-                  {alerts.slice(0, 5).map((alert) => (
-                    <div key={alert.id} className={`px-6 py-3 border-l-4 ${getAlertColor(alert.severity)}`}>
-                      <div className="flex items-center justify-between">
-                        <div>
-                          <p className="font-medium">{alert.title}</p>
-                          <p className="text-sm opacity-75">{alert.description}</p>
-                        </div>
-                        <span className="text-xs">{new Date(alert.timestamp).toLocaleTimeString()}</span>
-                      </div>
-                    </div>
-                  ))}
-                </div>
+              <div className="bg-white p-4 rounded-lg shadow">
+                <h4 className="font-medium mb-4">API Latency (ms)</h4>
+                <ResponsiveContainer width="100%" height={300}>
+                  <LineChart data={metrics.latency.history}>
+                    <XAxis dataKey="time" fontSize={12} />
+                    <YAxis fontSize={12} />
+                    <Tooltip />
+                    <Legend />
+                    <Line type="monotone" dataKey="avg" name="Average" stroke="#8884d8" dot={false} />
+                  </LineChart>
+                </ResponsiveContainer>
               </div>
-            )}
-
-            {/* System Information */}
-            {metrics && (
-              <div className="grid grid-cols-1 lg:grid-cols-2 gap-6">
-                <div className="bg-white rounded-lg shadow p-6">
-                  <h3 className="text-lg font-medium text-gray-900 mb-4">System Status</h3>
-                  <div className="space-y-3">
-                    <div className="flex justify-between">
-                      <span className="text-gray-600">Uptime</span>
-                      <span className="font-medium">{formatDuration(metrics.uptime)}</span>
-                    </div>
-                    <div className="flex justify-between">
-                      <span className="text-gray-600">Active Workspaces</span>
-                      <span className="font-medium">{metrics.activeWorkspaces}</span>
-                    </div>
-                    <div className="flex justify-between">
-                      <span className="text-gray-600">Total Sessions</span>
-                      <span className="font-medium">{metrics.totalSessions}</span>
-                    </div>
-                    <div className="flex justify-between">
-                      <span className="text-gray-600">Avg Response Time</span>
-                      <span className="font-medium">{metrics.avgResponseTime}ms</span>
-                    </div>
-                  </div>
-                </div>
-
-                <div className="bg-white rounded-lg shadow p-6">
-                  <h3 className="text-lg font-medium text-gray-900 mb-4">Network I/O</h3>
-                  <div className="space-y-3">
-                    <div className="flex justify-between">
-                      <span className="text-gray-600">Incoming</span>
-                      <span className="font-medium">{formatBytes(metrics.networkIO.in)}/s</span>
-                    </div>
-                    <div className="flex justify-between">
-                      <span className="text-gray-600">Outgoing</span>
-                      <span className="font-medium">{formatBytes(metrics.networkIO.out)}/s</span>
-                    </div>
-                    <div className="flex justify-between">
-                      <span className="text-gray-600">Disk Usage</span>
-                      <span className="font-medium">{metrics.diskUsage.toFixed(1)}%</span>
-                    </div>
-                  </div>
-                </div>
+              <div className="bg-white p-4 rounded-lg shadow">
+                <h4 className="font-medium mb-4">Disk Usage</h4>
+                <ResponsiveContainer width="100%" height={300}>
+                  <PieChart>
+                    <Pie data={[{ name: 'Used', value: metrics.disk.usage }, { name: 'Free', value: 100 - metrics.disk.usage }]} dataKey="value" nameKey="name" cx="50%" cy="50%" outerRadius={80} label>
+                      <Cell fill="#8884d8" />
+                      <Cell fill="#eeeeee" />
+                    </Pie>
+                    <Tooltip formatter={(value: number) => `${value.toFixed(1)}%`} />
+                    <Legend />
+                  </PieChart>
+                </ResponsiveContainer>
               </div>
-            )}
-          </div>
-        )}
-
-        {selectedTab === 'logs' && (
+            </div>
+        );
+      case 'logs':
+        return (
           <div className="bg-white rounded-lg shadow">
             <div className="px-6 py-4 border-b border-gray-200">
               <h3 className="text-lg font-medium text-gray-900">System Logs</h3>
@@ -376,13 +229,7 @@
                 <div key={index} className="px-6 py-3 border-b border-gray-100 font-mono text-sm">
                   <div className="flex items-start space-x-3">
                     <span className="text-gray-500">{log.timestamp}</span>
-                    <span className={`font-medium ${
-                      log.level === 'error' ? 'text-red-600' :
-                      log.level === 'warn' ? 'text-yellow-600' :
-                      'text-gray-600'
-                    }`}>
-                      [{log.level.toUpperCase()}]
-                    </span>
+                    <span className={`font-medium ${log.level === 'error' ? 'text-red-600' : log.level === 'warn' ? 'text-yellow-600' : 'text-gray-600'}`}>[{log.level.toUpperCase()}]</span>
                     <span className="text-blue-600">{log.source}</span>
                     <span className="flex-1">{log.message}</span>
                   </div>
@@ -390,10 +237,75 @@
               ))}
             </div>
           </div>
-        )}
-
-        {/* Additional tabs would be implemented here */}
+        );
+      case 'alerts':
+        return (
+          <div className="bg-white rounded-lg shadow">
+             <div className="px-6 py-4 border-b border-gray-200">
+              <h3 className="text-lg font-medium text-gray-900">System Alerts</h3>
+            </div>
+            <div className="divide-y divide-gray-200">
+              {alerts.map(alert => (
+                <div key={alert.id} className="p-4">
+                  <div className="flex items-center justify-between">
+                    <div className="flex items-center">
+                      <span className={`w-3 h-3 rounded-full mr-3 ${getSeverityColor(alert.severity)}`}></span>
+                      <h4 className="font-semibold">{alert.title}</h4>
+                    </div>
+                    <span className="text-xs text-gray-500">{alert.timestamp}</span>
+                  </div>
+                  <p className="text-sm text-gray-600 mt-1 ml-6">{alert.description}</p>
+                </div>
+              ))}
+            </div>
+          </div>
+        );
+      case 'security':
+        return <div className="text-center p-8 bg-white rounded-lg shadow">Security monitoring coming soon.</div>;
+      case 'network':
+        return <NetworkDiagnostics />;
+      default:
+        return null;
+    }
+  };
+
+  return (
+    <div className="p-6 bg-gray-50 min-h-screen">
+      <div className="flex justify-between items-center mb-6">
+        <h1 className="text-3xl font-bold text-gray-900">Monitoring Dashboard</h1>
+        <div className="flex items-center space-x-4">
+          <div className="flex items-center space-x-2">
+            <span className="text-sm font-medium">Live Mode:</span>
+            <button onClick={() => setIsLiveMode(!isLiveMode)} className={`px-3 py-1 text-sm rounded-full ${isLiveMode ? 'bg-green-500 text-white' : 'bg-gray-300'}`}>
+              {isLiveMode ? 'ON' : 'OFF'}
+            </button>
+          </div>
+          <select value={timeRange} onChange={e => setTimeRange(e.target.value)} className="px-3 py-1 border rounded-md text-sm">
+            <option value="1h">Last 1 Hour</option>
+            <option value="6h">Last 6 Hours</option>
+            <option value="24h">Last 24 Hours</option>
+            <option value="7d">Last 7 Days</option>
+          </select>
+        </div>
       </div>
+
+      <div className="mb-6">
+        <div className="border-b border-gray-200">
+          <nav className="-mb-px flex space-x-8" aria-label="Tabs">
+            {(['overview', 'metrics', 'logs', 'alerts', 'security', 'network'] as TabType[]).map(tab => (
+              <button
+                key={tab}
+                onClick={() => setSelectedTab(tab)}
+                className={`${selectedTab === tab ? 'border-blue-500 text-blue-600' : 'border-transparent text-gray-500 hover:text-gray-700 hover:border-gray-300'} whitespace-nowrap py-4 px-1 border-b-2 font-medium text-sm capitalize`}
+              >
+                {tab}
+              </button>
+            ))}
+          </nav>
+        </div>
+      </div>
+
+      <div>{renderContent()}</div>
     </div>
-  )
+  );
 }