/**
 * Prompt Templates Component for Enhanced Prompt Engineering
 * Provides pre-built templates and intelligent prompt enhancement
 */

'use client'

import React, { useState } from 'react'
import { Card, CardContent, CardHeader, CardTitle } from '@/components/ui/card'
import { Button } from '@/components/ui/button'
import { Badge } from '@/components/ui/badge'
import {
  Code,
  MessageSquare,
  FileText,
  Bug,
  Lightbulb,
  Search,
  Wand2,
  Copy,
  Star
} from 'lucide-react'

// Template type definition
interface PromptTemplate {
  id: string
  name: string
  description: string
  icon: React.ComponentType<any>
  template: string
  variables: string[]
  category: string
  popular?: boolean
}

// Pre-defined prompt templates organized by category
const PROMPT_TEMPLATES: Record<string, PromptTemplate[]> = {
  'Code Development': [
    {
      id: 'code-review',
      name: 'Code Review',
      description: 'Review code for best practices, bugs, and improvements',
      icon: Code,
      template: 'Please review the following code and provide feedback on:\n1. Code quality and best practices\n2. Potential bugs or issues\n3. Performance improvements\n4. Security considerations\n5. Readability and maintainability\n\nCode:\n```{language}\n{code}\n```',
      variables: ['language', 'code'],
      category: 'Code Development',
      popular: true
    },
    {
      id: 'code-explain',
      name: 'Explain Code',
      description: 'Get detailed explanations of how code works',
      icon: MessageSquare,
      template: 'Please explain the following {language} code in detail:\n\n```{language}\n{code}\n```\n\nInclude:\n- What the code does\n- How it works step by step\n- Key concepts used\n- Any notable patterns or techniques',
      variables: ['language', 'code'],
      category: 'Code Development'
    },
    {
      id: 'refactor-code',
      name: 'Refactor Code',
      description: 'Improve code structure and maintainability',
      icon: Wand2,
      template: 'Please refactor this {language} code to improve:\n- Readability\n- Performance\n- Maintainability\n- Following best practices\n\nOriginal code:\n```{language}\n{code}\n```\n\nProvide the refactored version with explanations of changes made.',
      variables: ['language', 'code'],
      category: 'Code Development',
      popular: true
    }
  ],
  'Debugging': [
    {
      id: 'debug-error',
      name: 'Debug Error',
      description: 'Help diagnose and fix bugs',
      icon: Bug,
      template: 'I\'m encountering an error in my {language} code. Please help me debug it:\n\n**Error Message:**\n```\n{error}\n```\n\n**Code:**\n```{language}\n{code}\n```\n\n**Expected Behavior:**\n{expected}\n\n**Actual Behavior:**\n{actual}\n\nPlease provide:\n1. Root cause analysis\n2. Step-by-step debugging approach\n3. Fixed code solution\n4. Prevention strategies',
      variables: ['language', 'error', 'code', 'expected', 'actual'],
      category: 'Debugging',
      popular: true
    },
    {
      id: 'performance-issue',
      name: 'Performance Analysis',
      description: 'Analyze and optimize performance issues',
      icon: Search,
      template: 'My {language} application is experiencing performance issues:\n\n**Problem:**\n{problem}\n\n**Code:**\n```{language}\n{code}\n```\n\n**Performance Metrics (if available):**\n{metrics}\n\nPlease analyze and provide:\n1. Performance bottlenecks\n2. Optimization strategies\n3. Improved code implementation\n4. Monitoring recommendations',
      variables: ['language', 'problem', 'code', 'metrics'],
      category: 'Debugging'
    }
  ],
  'Architecture': [
    {
      id: 'system-design',
      name: 'System Design',
      description: 'Design scalable system architecture',
      icon: Lightbulb,
      template: 'I need to design a system for: {requirement}\n\n**Requirements:**\n- {functional_requirements}\n- Expected scale: {scale}\n- Technology constraints: {constraints}\n\nPlease provide:\n1. High-level architecture diagram description\n2. Component breakdown\n3. Technology stack recommendations\n4. Scalability considerations\n5. Security implications\n6. Implementation approach',
      variables: ['requirement', 'functional_requirements', 'scale', 'constraints'],
      category: 'Architecture'
    },
    {
      id: 'api-design',
      name: 'API Design',
      description: 'Design RESTful APIs and data models',
      icon: FileText,
      template: 'Design a {api_type} API for: {purpose}\n\n**Requirements:**\n{requirements}\n\n**Data entities:**\n{entities}\n\nPlease provide:\n1. API endpoints with HTTP methods\n2. Request/response schemas\n3. Authentication approach\n4. Error handling strategy\n5. Documentation structure\n6. Rate limiting considerations',
      variables: ['api_type', 'purpose', 'requirements', 'entities'],
      category: 'Architecture'
    }
  ],
  'Learning': [
    {
      id: 'learn-concept',
      name: 'Learn Concept',
      description: 'Learn new programming concepts with examples',
      icon: Star,
      template: 'I want to learn about {concept} in {context}.\n\nMy current experience level: {experience_level}\n\nPlease explain:\n1. What {concept} is and why it\'s important\n2. Key principles and concepts\n3. Practical examples with code\n4. Common use cases\n5. Best practices\n6. Resources for further learning',
      variables: ['concept', 'context', 'experience_level'],
      category: 'Learning'
    },
    {
      id: 'compare-technologies',
      name: 'Compare Technologies',
      description: 'Compare different technologies or approaches',
      icon: Search,
      template: 'Compare {technology_1} vs {technology_2} for {use_case}:\n\n**Project context:**\n{context}\n\n**Requirements:**\n{requirements}\n\nPlease provide:\n1. Feature comparison\n2. Pros and cons of each\n3. Performance considerations\n4. Learning curve\n5. Community and ecosystem\n6. Recommendation with reasoning',
      variables: ['technology_1', 'technology_2', 'use_case', 'context', 'requirements'],
      category: 'Learning'
    }
  ],
  'AI Applications': [
    {
      id: 'gradio-chatbot',
      name: 'Gradio Chatbot Interface',
      description: 'Create interactive chatbot with Gradio UI',
      icon: MessageSquare,
      template: 'Create a Gradio chatbot application with the following features:\n\n**Chatbot Purpose:** {chatbot_purpose}\n**AI Model:** {ai_model}\n**Features:** {features}\n\nPlease provide:\n1. Complete Python code with Gradio interface\n2. Chat history management\n3. Custom CSS styling\n4. Message formatting\n5. Error handling\n6. Deployment instructions\n\nInclude proper imports, model loading, and a responsive UI design.',
      variables: ['chatbot_purpose', 'ai_model', 'features'],
      category: 'AI Applications',
      popular: true
    },
    {
      id: 'gradio-image-analyzer',
      name: 'Gradio Image Analysis Tool',
      description: 'Build image processing and analysis interface',
      icon: Search,
      template: 'Create a Gradio image analysis application for: {analysis_type}\n\n**Input:** {input_format}\n**Analysis Features:**\n{analysis_features}\n\n**Output Requirements:**\n{output_requirements}\n\nPlease provide:\n1. Complete Gradio interface with image upload\n2. Image preprocessing pipeline\n3. Analysis function implementation\n4. Results visualization\n5. Batch processing capability\n6. Export functionality\n\nInclude proper error handling and progress indicators.',
      variables: ['analysis_type', 'input_format', 'analysis_features', 'output_requirements'],
      category: 'AI Applications',
      popular: true
    },
    {
      id: 'gradio-text-processor',
      name: 'Gradio Text Processing App',
      description: 'Create text analysis and processing tools',
      icon: FileText,
      template: 'Build a Gradio text processing application for: {processing_task}\n\n**Input:** {input_type}\n**Processing Features:**\n{processing_features}\n**Model/Library:** {model_library}\n\nPlease provide:\n1. Gradio interface with text input/upload\n2. Text preprocessing functions\n3. Processing pipeline implementation\n4. Results display with formatting\n5. Download/export options\n6. Performance metrics display\n\nInclude examples and proper documentation.',
      variables: ['processing_task', 'input_type', 'processing_features', 'model_library'],
      category: 'AI Applications'
    },
    {
      id: 'gradio-data-dashboard',
      name: 'Gradio Data Dashboard',
      description: 'Interactive data visualization and analysis dashboard',
      icon: Lightbulb,
      template: 'Create a Gradio data analysis dashboard for: {data_domain}\n\n**Data Source:** {data_source}\n**Analysis Types:** {analysis_types}\n**Visualizations:** {visualizations}\n\nPlease provide:\n1. Gradio interface with file upload/data input\n2. Data validation and cleaning\n3. Interactive charts and plots\n4. Statistical analysis functions\n5. Export capabilities\n6. Real-time updates\n\nInclude proper data handling and visualization libraries (plotly, matplotlib).',
      variables: ['data_domain', 'data_source', 'analysis_types', 'visualizations'],
      category: 'AI Applications'
    },
    {
      id: 'gradio-ml-model-demo',
      name: 'Gradio ML Model Demo',
      description: 'Create interactive machine learning model demonstration',
      icon: Star,
      template: 'Build a Gradio demo for a {model_type} model that performs: {task_description}\n\n**Model Details:**\n- Model: {model_name}\n- Input: {input_format}\n- Output: {output_format}\n\n**Demo Features:**\n{demo_features}\n\nPlease provide:\n1. Complete Gradio interface\n2. Model loading and inference code\n3. Input preprocessing\n4. Output postprocessing and display\n5. Example inputs for testing\n6. Performance metrics display\n7. Model information panel\n\nMake it user-friendly with clear instructions and examples.',
      variables: ['model_type', 'task_description', 'model_name', 'input_format', 'output_format', 'demo_features'],
      category: 'AI Applications',
      popular: true
    },
    {
      id: 'gradio-multimodal-app',
      name: 'Gradio Multimodal Application',
      description: 'Create apps that handle multiple input types',
      icon: Wand2,
      template: 'Create a multimodal Gradio application that processes: {input_types}\n\n**Application Purpose:** {app_purpose}\n**Processing Pipeline:** {pipeline_description}\n**Output Format:** {output_format}\n\nPlease provide:\n1. Gradio interface with multiple input components\n2. Input validation for each modality\n3. Unified processing pipeline\n4. Cross-modal analysis functions\n5. Rich output display\n6. Comparison tools\n7. Export and sharing features\n\nEnsure seamless integration between different input types.',
      variables: ['input_types', 'app_purpose', 'pipeline_description', 'output_format'],
      category: 'AI Applications'
    },
    {
      id: 'gradio-realtime-app',
      name: 'Gradio Real-time Processing',
      description: 'Build real-time AI processing applications',
      icon: Code,
      template: 'Create a real-time Gradio application for: {realtime_task}\n\n**Input Source:** {input_source}\n**Processing Requirements:** {processing_requirements}\n**Update Frequency:** {update_frequency}\n\nPlease provide:\n1. Gradio interface with real-time components\n2. Stream processing implementation\n3. Queue management for high throughput\n4. Live visualization updates\n5. Performance monitoring\n6. Resource management\n7. Graceful error handling\n\nOptimize for low latency and high throughput.',
      variables: ['realtime_task', 'input_source', 'processing_requirements', 'update_frequency'],
      category: 'AI Applications'
    }
  ]
}

interface PromptTemplatesProps {
  onSelectTemplate: (prompt: string) => void
  className?: string
}

interface TemplateVariable {
  name: string
  value: string
}

export default function PromptTemplates({ onSelectTemplate, className = '' }: PromptTemplatesProps) {
  const [selectedCategory, setSelectedCategory] = useState('Code Development')
  const [selectedTemplate, setSelectedTemplate] = useState<PromptTemplate | null>(null)
  const [variables, setVariables] = useState<TemplateVariable[]>([])
  const [searchTerm, setSearchTerm] = useState('')

  const categories = Object.keys(PROMPT_TEMPLATES)

  // Get all templates for search
  const allTemplates = Object.values(PROMPT_TEMPLATES).flat()

  // Filter templates based on search
  const filteredTemplates = searchTerm
    ? allTemplates.filter(template =>
        template.name.toLowerCase().includes(searchTerm.toLowerCase()) ||
        template.description.toLowerCase().includes(searchTerm.toLowerCase())
      )
    : (PROMPT_TEMPLATES[selectedCategory as keyof typeof PROMPT_TEMPLATES] || [])

  const handleTemplateSelect = (template: PromptTemplate) => {
    setSelectedTemplate(template)
    // Initialize variables
    const templateVars = template.variables.map(varName => ({
      name: varName,
      value: ''
    }))
    setVariables(templateVars)
  }

<<<<<<< HEAD
  const handleVariableChange = (varName: string, value: string) => {
    setVariables(prev => prev.map(v =>
      v.name === varName ? { ...v, value } : v
    ))
  }

  const generatePrompt = () => {
    if (!selectedTemplate) return ''

    let prompt = selectedTemplate.template
=======
  const updateVariable = (name: string, value: string) => {
    setVariables(prev => prev.map(variable =>
      variable.name === name ? { ...variable, value } : variable
    ))
  }

  const fillTemplate = () => {
    if (!selectedTemplate) return

    let filledTemplate = selectedTemplate.template
>>>>>>> 17acf85b
    variables.forEach(variable => {
      const placeholder = `{${variable.name}}`
      filledTemplate = filledTemplate.replace(new RegExp(placeholder, 'g'), variable.value)
    })
<<<<<<< HEAD

    return prompt
  }
=======
>>>>>>> 17acf85b

    onSelectTemplate(filledTemplate)
    setSelectedTemplate(null)
    setVariables([])
  }

  const copyTemplate = (template: PromptTemplate) => {
    navigator.clipboard.writeText(template.template)
  }

  const getPreviewTemplate = () => {
    if (!selectedTemplate) return 'Fill in the variables above to see the prompt preview'

    let preview = selectedTemplate.template
    variables.forEach(variable => {
      const placeholder = `{${variable.name}}`
      preview = preview.replace(new RegExp(placeholder, 'g'), variable.value || `{${variable.name}}`)
    })

    return preview
  }

  return (
    <div className={`space-y-4 ${className}`}>
      {/* Header */}
      <div className="flex items-center justify-between">
        <div>
          <h3 className="text-lg font-semibold">Prompt Templates</h3>
          <p className="text-sm text-muted-foreground">
            Choose from pre-built templates to enhance your AI conversations
          </p>
        </div>
      </div>

      {/* Search */}
      <div className="relative">
        <Search className="absolute left-3 top-1/2 transform -translate-y-1/2 h-4 w-4 text-muted-foreground" />
        <input
          type="text"
          placeholder="Search templates..."
          className="w-full pl-10 pr-4 py-2 border rounded-md focus:outline-none focus:ring-2 focus:ring-blue-500"
          value={searchTerm}
          onChange={(e) => setSearchTerm(e.target.value)}
        />
      </div>

      {/* Categories */}
      {!searchTerm && (
        <div className="flex flex-wrap gap-2">
          {categories.map(category => (
            <Button
              key={category}
              variant={selectedCategory === category ? "default" : "outline"}
              size="sm"
              onClick={() => setSelectedCategory(category)}
            >
              {category}
            </Button>
          ))}
        </div>
      )}

      {/* Templates Grid */}
      <div className="grid grid-cols-1 md:grid-cols-2 gap-4">
        {filteredTemplates.map(template => {
          const IconComponent = template.icon
          return (
            <Card
              key={template.id}
              className="cursor-pointer hover:shadow-md transition-shadow"
              onClick={() => handleTemplateSelect(template)}
            >
              <CardHeader className="pb-3">
                <div className="flex items-center justify-between">
                  <div className="flex items-center space-x-2">
                    <IconComponent className="h-4 w-4 text-blue-600" />
                    <CardTitle className="text-sm font-medium">{template.name}</CardTitle>
                  </div>
                  <div className="flex items-center space-x-1">
                    {template.popular && (
                      <Badge variant="secondary" className="text-xs">
                        Popular
                      </Badge>
                    )}
                    <Button
                      variant="ghost"
                      size="sm"
                      onClick={(e) => {
                        e.stopPropagation()
                        copyTemplate(template)
                      }}
                    >
                      <Copy className="h-3 w-3" />
                    </Button>
                  </div>
                </div>
                <p className="text-xs text-muted-foreground">{template.description}</p>
              </CardHeader>
            </Card>
          )
        })}
      </div>

      {/* Template Configuration Modal */}
      {selectedTemplate && (
        <div className="fixed inset-0 bg-black bg-opacity-50 flex items-center justify-center z-50">
          <Card className="w-full max-w-2xl max-h-[80vh] overflow-y-auto m-4">
            <CardHeader>
              <CardTitle className="flex items-center space-x-2">
                <selectedTemplate.icon className="h-5 w-5" />
                <span>{selectedTemplate.name}</span>
              </CardTitle>
              <p className="text-sm text-muted-foreground">{selectedTemplate.description}</p>
            </CardHeader>
            <CardContent className="space-y-4">
              {/* Variables */}
              <div className="space-y-3">
                <h4 className="font-medium">Fill in the template variables:</h4>
                {variables.map(variable => (
                  <div key={variable.name}>
                    <label className="block text-sm font-medium mb-1 capitalize">
                      {variable.name.replace(/_/g, ' ')}
                    </label>
                    <textarea
                      className="w-full p-2 border rounded-md focus:outline-none focus:ring-2 focus:ring-blue-500 min-h-[60px]"
                      placeholder={`Enter ${variable.name.replace(/_/g, ' ')}`}
                      value={variable.value}
                      onChange={(e) => updateVariable(variable.name, e.target.value)}
                    />
                  </div>
                ))}
              </div>

              {/* Preview */}
              <div>
                <h4 className="font-medium mb-2">Preview:</h4>
                <div className="bg-gray-50 p-3 rounded-md text-sm whitespace-pre-wrap border">
                  {getPreviewTemplate()}
                </div>
              </div>

              {/* Actions */}
              <div className="flex justify-end space-x-2 pt-4 border-t">
                <Button
                  variant="outline"
                  onClick={() => setSelectedTemplate(null)}
                >
                  Cancel
                </Button>
                <Button
<<<<<<< HEAD
                  onClick={handleUseTemplate}
=======
                  onClick={fillTemplate}
>>>>>>> 17acf85b
                  disabled={variables.some(v => !v.value.trim())}
                >
                  Use Template
                </Button>
              </div>
            </CardContent>
          </Card>
        </div>
      )}

      {/* Empty State */}
      {filteredTemplates.length === 0 && (
        <div className="text-center py-8 text-muted-foreground">
          <MessageSquare className="h-12 w-12 mx-auto mb-4 opacity-50" />
          <p>No templates found matching &quot;{searchTerm}&quot;</p>
          <p className="text-sm">Try a different search term or browse by category</p>
        </div>
      )}
    </div>
  )
}<|MERGE_RESOLUTION|>--- conflicted
+++ resolved
@@ -18,7 +18,11 @@
   Search,
   Wand2,
   Copy,
-  Star
+  Star,
+  Users,
+  FileClock,
+  ShieldCheck,
+  PackageSearch
 } from 'lucide-react'
 
 // Template type definition
@@ -60,333 +64,214 @@
       name: 'Refactor Code',
       description: 'Improve code structure and maintainability',
       icon: Wand2,
-      template: 'Please refactor this {language} code to improve:\n- Readability\n- Performance\n- Maintainability\n- Following best practices\n\nOriginal code:\n```{language}\n{code}\n```\n\nProvide the refactored version with explanations of changes made.',
-      variables: ['language', 'code'],
-      category: 'Code Development',
+      template: 'Please refactor this {language} code to improve:\n- Readability\n- Performance\n- Maintainability\n- Adherence to best practices\n\nCode:\n```{language}\n{code}\n```',
+      variables: ['language', 'code'],
+      category: 'Code Development'
+    },
+    {
+      id: 'generate-docs',
+      name: 'Generate Docs',
+      description: 'Create documentation from code',
+      icon: FileText,
+      template: 'Generate documentation for the following {language} code:\n\n```{language}\n{code}\n```\n\nFocus on:\n- Function purpose\n- Parameters\n- Return values\n- Usage examples',
+      variables: ['language', 'code'],
+      category: 'Code Development'
+    }
+  ],
+  'Testing & Debugging': [
+    {
+      id: 'find-bugs',
+      name: 'Find Bugs',
+      description: 'Analyze code to find potential bugs',
+      icon: Bug,
+      template: 'Analyze the following {language} code and identify potential bugs or errors. For each issue, explain the problem and suggest a fix.\n\nCode:\n```{language}\n{code}\n```',
+      variables: ['language', 'code'],
+      category: 'Testing & Debugging',
       popular: true
+    },
+    {
+      id: 'write-tests',
+      name: 'Write Unit Tests',
+      description: 'Generate unit tests for a piece of code',
+      icon: FileText,
+      template: 'Write comprehensive unit tests for the following {language} code using the {testing_framework} framework.\n\nCode:\n```{language}\n{code}\n```\n\nEnsure tests cover:\n- Happy paths\n- Edge cases\n- Error handling',
+      variables: ['language', 'code', 'testing_framework'],
+      category: 'Testing & Debugging'
     }
   ],
-  'Debugging': [
-    {
-      id: 'debug-error',
-      name: 'Debug Error',
-      description: 'Help diagnose and fix bugs',
-      icon: Bug,
-      template: 'I\'m encountering an error in my {language} code. Please help me debug it:\n\n**Error Message:**\n```\n{error}\n```\n\n**Code:**\n```{language}\n{code}\n```\n\n**Expected Behavior:**\n{expected}\n\n**Actual Behavior:**\n{actual}\n\nPlease provide:\n1. Root cause analysis\n2. Step-by-step debugging approach\n3. Fixed code solution\n4. Prevention strategies',
-      variables: ['language', 'error', 'code', 'expected', 'actual'],
-      category: 'Debugging',
+  'Security': [
+    {
+      id: 'security-audit',
+      name: 'Security Audit',
+      description: 'Audit code for common security vulnerabilities',
+      icon: ShieldCheck,
+      template: 'Perform a security audit on the following {language} code. Look for common vulnerabilities such as {vulnerabilities_list} and other potential security risks.\n\nCode:\n```{language}\n{code}\n```',
+      variables: ['language', 'code', 'vulnerabilities_list'],
+      category: 'Security',
       popular: true
     },
     {
-      id: 'performance-issue',
-      name: 'Performance Analysis',
-      description: 'Analyze and optimize performance issues',
-      icon: Search,
-      template: 'My {language} application is experiencing performance issues:\n\n**Problem:**\n{problem}\n\n**Code:**\n```{language}\n{code}\n```\n\n**Performance Metrics (if available):**\n{metrics}\n\nPlease analyze and provide:\n1. Performance bottlenecks\n2. Optimization strategies\n3. Improved code implementation\n4. Monitoring recommendations',
-      variables: ['language', 'problem', 'code', 'metrics'],
-      category: 'Debugging'
+      id: 'dependency-check',
+      name: 'Dependency Check',
+      description: 'Analyze dependencies for known vulnerabilities',
+      icon: PackageSearch,
+      template: 'Analyze the following list of project dependencies from {package_manager_file} and check for known security vulnerabilities. Provide a summary of any found vulnerabilities and suggest remediation steps.\n\nDependencies:\n```{text}\n{dependencies}\n```',
+      variables: ['package_manager_file', 'dependencies'],
+      category: 'Security'
     }
   ],
-  'Architecture': [
-    {
-      id: 'system-design',
-      name: 'System Design',
-      description: 'Design scalable system architecture',
+  'Project Management': [
+    {
+      id: 'user-story',
+      name: 'User Story',
+      description: 'Generate user stories from a feature description',
+      icon: Users,
+      template: 'As a {user_role}, I want to {action} so that I can {benefit}.\n\nFeature Description:\n{feature_description}',
+      variables: ['user_role', 'action', 'benefit', 'feature_description'],
+      category: 'Project Management',
+      popular: true
+    },
+    {
+      id: 'release-notes',
+      name: 'Release Notes',
+      description: 'Draft release notes for a new version',
+      icon: FileClock,
+      template: 'Generate release notes for version {version_number}.\n\nNew Features:\n{new_features}\n\nBug Fixes:\n{bug_fixes}\n\nImprovements:\n{improvements}',
+      variables: ['version_number', 'new_features', 'bug_fixes', 'improvements'],
+      category: 'Project Management'
+    }
+  ],
+  'General': [
+    {
+      id: 'brainstorm-ideas',
+      name: 'Brainstorm Ideas',
+      description: 'Generate creative ideas for a given topic',
       icon: Lightbulb,
-      template: 'I need to design a system for: {requirement}\n\n**Requirements:**\n- {functional_requirements}\n- Expected scale: {scale}\n- Technology constraints: {constraints}\n\nPlease provide:\n1. High-level architecture diagram description\n2. Component breakdown\n3. Technology stack recommendations\n4. Scalability considerations\n5. Security implications\n6. Implementation approach',
-      variables: ['requirement', 'functional_requirements', 'scale', 'constraints'],
-      category: 'Architecture'
-    },
-    {
-      id: 'api-design',
-      name: 'API Design',
-      description: 'Design RESTful APIs and data models',
-      icon: FileText,
-      template: 'Design a {api_type} API for: {purpose}\n\n**Requirements:**\n{requirements}\n\n**Data entities:**\n{entities}\n\nPlease provide:\n1. API endpoints with HTTP methods\n2. Request/response schemas\n3. Authentication approach\n4. Error handling strategy\n5. Documentation structure\n6. Rate limiting considerations',
-      variables: ['api_type', 'purpose', 'requirements', 'entities'],
-      category: 'Architecture'
-    }
-  ],
-  'Learning': [
-    {
-      id: 'learn-concept',
-      name: 'Learn Concept',
-      description: 'Learn new programming concepts with examples',
-      icon: Star,
-      template: 'I want to learn about {concept} in {context}.\n\nMy current experience level: {experience_level}\n\nPlease explain:\n1. What {concept} is and why it\'s important\n2. Key principles and concepts\n3. Practical examples with code\n4. Common use cases\n5. Best practices\n6. Resources for further learning',
-      variables: ['concept', 'context', 'experience_level'],
-      category: 'Learning'
-    },
-    {
-      id: 'compare-technologies',
-      name: 'Compare Technologies',
-      description: 'Compare different technologies or approaches',
-      icon: Search,
-      template: 'Compare {technology_1} vs {technology_2} for {use_case}:\n\n**Project context:**\n{context}\n\n**Requirements:**\n{requirements}\n\nPlease provide:\n1. Feature comparison\n2. Pros and cons of each\n3. Performance considerations\n4. Learning curve\n5. Community and ecosystem\n6. Recommendation with reasoning',
-      variables: ['technology_1', 'technology_2', 'use_case', 'context', 'requirements'],
-      category: 'Learning'
-    }
-  ],
-  'AI Applications': [
-    {
-      id: 'gradio-chatbot',
-      name: 'Gradio Chatbot Interface',
-      description: 'Create interactive chatbot with Gradio UI',
-      icon: MessageSquare,
-      template: 'Create a Gradio chatbot application with the following features:\n\n**Chatbot Purpose:** {chatbot_purpose}\n**AI Model:** {ai_model}\n**Features:** {features}\n\nPlease provide:\n1. Complete Python code with Gradio interface\n2. Chat history management\n3. Custom CSS styling\n4. Message formatting\n5. Error handling\n6. Deployment instructions\n\nInclude proper imports, model loading, and a responsive UI design.',
-      variables: ['chatbot_purpose', 'ai_model', 'features'],
-      category: 'AI Applications',
-      popular: true
-    },
-    {
-      id: 'gradio-image-analyzer',
-      name: 'Gradio Image Analysis Tool',
-      description: 'Build image processing and analysis interface',
-      icon: Search,
-      template: 'Create a Gradio image analysis application for: {analysis_type}\n\n**Input:** {input_format}\n**Analysis Features:**\n{analysis_features}\n\n**Output Requirements:**\n{output_requirements}\n\nPlease provide:\n1. Complete Gradio interface with image upload\n2. Image preprocessing pipeline\n3. Analysis function implementation\n4. Results visualization\n5. Batch processing capability\n6. Export functionality\n\nInclude proper error handling and progress indicators.',
-      variables: ['analysis_type', 'input_format', 'analysis_features', 'output_requirements'],
-      category: 'AI Applications',
-      popular: true
-    },
-    {
-      id: 'gradio-text-processor',
-      name: 'Gradio Text Processing App',
-      description: 'Create text analysis and processing tools',
-      icon: FileText,
-      template: 'Build a Gradio text processing application for: {processing_task}\n\n**Input:** {input_type}\n**Processing Features:**\n{processing_features}\n**Model/Library:** {model_library}\n\nPlease provide:\n1. Gradio interface with text input/upload\n2. Text preprocessing functions\n3. Processing pipeline implementation\n4. Results display with formatting\n5. Download/export options\n6. Performance metrics display\n\nInclude examples and proper documentation.',
-      variables: ['processing_task', 'input_type', 'processing_features', 'model_library'],
-      category: 'AI Applications'
-    },
-    {
-      id: 'gradio-data-dashboard',
-      name: 'Gradio Data Dashboard',
-      description: 'Interactive data visualization and analysis dashboard',
-      icon: Lightbulb,
-      template: 'Create a Gradio data analysis dashboard for: {data_domain}\n\n**Data Source:** {data_source}\n**Analysis Types:** {analysis_types}\n**Visualizations:** {visualizations}\n\nPlease provide:\n1. Gradio interface with file upload/data input\n2. Data validation and cleaning\n3. Interactive charts and plots\n4. Statistical analysis functions\n5. Export capabilities\n6. Real-time updates\n\nInclude proper data handling and visualization libraries (plotly, matplotlib).',
-      variables: ['data_domain', 'data_source', 'analysis_types', 'visualizations'],
-      category: 'AI Applications'
-    },
-    {
-      id: 'gradio-ml-model-demo',
-      name: 'Gradio ML Model Demo',
-      description: 'Create interactive machine learning model demonstration',
-      icon: Star,
-      template: 'Build a Gradio demo for a {model_type} model that performs: {task_description}\n\n**Model Details:**\n- Model: {model_name}\n- Input: {input_format}\n- Output: {output_format}\n\n**Demo Features:**\n{demo_features}\n\nPlease provide:\n1. Complete Gradio interface\n2. Model loading and inference code\n3. Input preprocessing\n4. Output postprocessing and display\n5. Example inputs for testing\n6. Performance metrics display\n7. Model information panel\n\nMake it user-friendly with clear instructions and examples.',
-      variables: ['model_type', 'task_description', 'model_name', 'input_format', 'output_format', 'demo_features'],
-      category: 'AI Applications',
-      popular: true
-    },
-    {
-      id: 'gradio-multimodal-app',
-      name: 'Gradio Multimodal Application',
-      description: 'Create apps that handle multiple input types',
-      icon: Wand2,
-      template: 'Create a multimodal Gradio application that processes: {input_types}\n\n**Application Purpose:** {app_purpose}\n**Processing Pipeline:** {pipeline_description}\n**Output Format:** {output_format}\n\nPlease provide:\n1. Gradio interface with multiple input components\n2. Input validation for each modality\n3. Unified processing pipeline\n4. Cross-modal analysis functions\n5. Rich output display\n6. Comparison tools\n7. Export and sharing features\n\nEnsure seamless integration between different input types.',
-      variables: ['input_types', 'app_purpose', 'pipeline_description', 'output_format'],
-      category: 'AI Applications'
-    },
-    {
-      id: 'gradio-realtime-app',
-      name: 'Gradio Real-time Processing',
-      description: 'Build real-time AI processing applications',
-      icon: Code,
-      template: 'Create a real-time Gradio application for: {realtime_task}\n\n**Input Source:** {input_source}\n**Processing Requirements:** {processing_requirements}\n**Update Frequency:** {update_frequency}\n\nPlease provide:\n1. Gradio interface with real-time components\n2. Stream processing implementation\n3. Queue management for high throughput\n4. Live visualization updates\n5. Performance monitoring\n6. Resource management\n7. Graceful error handling\n\nOptimize for low latency and high throughput.',
-      variables: ['realtime_task', 'input_source', 'processing_requirements', 'update_frequency'],
-      category: 'AI Applications'
+      template: 'Brainstorm and list creative ideas about {topic}. Provide a diverse range of ideas, from practical to innovative.',
+      variables: ['topic'],
+      category: 'General'
     }
   ]
 }
 
 interface PromptTemplatesProps {
-  onSelectTemplate: (prompt: string) => void
-  className?: string
+  onUseTemplate: (template: string) => void
 }
 
-interface TemplateVariable {
-  name: string
-  value: string
-}
-
-export default function PromptTemplates({ onSelectTemplate, className = '' }: PromptTemplatesProps) {
-  const [selectedCategory, setSelectedCategory] = useState('Code Development')
+export default function PromptTemplates({ onUseTemplate }: PromptTemplatesProps) {
   const [selectedTemplate, setSelectedTemplate] = useState<PromptTemplate | null>(null)
-  const [variables, setVariables] = useState<TemplateVariable[]>([])
+  const [variables, setVariables] = useState<{ name: string; value: string }[]>([])
   const [searchTerm, setSearchTerm] = useState('')
-
-  const categories = Object.keys(PROMPT_TEMPLATES)
-
-  // Get all templates for search
+  const [activeCategory, setActiveCategory] = useState('All')
+
   const allTemplates = Object.values(PROMPT_TEMPLATES).flat()
-
-  // Filter templates based on search
-  const filteredTemplates = searchTerm
-    ? allTemplates.filter(template =>
-        template.name.toLowerCase().includes(searchTerm.toLowerCase()) ||
-        template.description.toLowerCase().includes(searchTerm.toLowerCase())
-      )
-    : (PROMPT_TEMPLATES[selectedCategory as keyof typeof PROMPT_TEMPLATES] || [])
-
-  const handleTemplateSelect = (template: PromptTemplate) => {
+  const categories = ['All', 'Popular', ...Object.keys(PROMPT_TEMPLATES)]
+
+  const filteredTemplates = allTemplates.filter(template => {
+    const matchesCategory = activeCategory === 'All' || 
+                            (activeCategory === 'Popular' && template.popular) || 
+                            template.category === activeCategory
+    const matchesSearch = template.name.toLowerCase().includes(searchTerm.toLowerCase()) || 
+                          template.description.toLowerCase().includes(searchTerm.toLowerCase())
+    return matchesCategory && matchesSearch
+  })
+
+  const handleSelectTemplate = (template: PromptTemplate) => {
     setSelectedTemplate(template)
-    // Initialize variables
-    const templateVars = template.variables.map(varName => ({
-      name: varName,
-      value: ''
-    }))
-    setVariables(templateVars)
-  }
-
-<<<<<<< HEAD
-  const handleVariableChange = (varName: string, value: string) => {
-    setVariables(prev => prev.map(v =>
-      v.name === varName ? { ...v, value } : v
-    ))
-  }
-
-  const generatePrompt = () => {
+    setVariables(template.variables.map(v => ({ name: v, value: '' })))
+  }
+
+  const updateVariable = (name: string, value: string) => {
+    setVariables(vars => vars.map(v => (v.name === name ? { ...v, value } : v)))
+  }
+
+  const getPreviewTemplate = () => {
     if (!selectedTemplate) return ''
-
-    let prompt = selectedTemplate.template
-=======
-  const updateVariable = (name: string, value: string) => {
-    setVariables(prev => prev.map(variable =>
-      variable.name === name ? { ...variable, value } : variable
-    ))
-  }
-
-  const fillTemplate = () => {
-    if (!selectedTemplate) return
-
-    let filledTemplate = selectedTemplate.template
->>>>>>> 17acf85b
-    variables.forEach(variable => {
-      const placeholder = `{${variable.name}}`
-      filledTemplate = filledTemplate.replace(new RegExp(placeholder, 'g'), variable.value)
-    })
-<<<<<<< HEAD
-
-    return prompt
-  }
-=======
->>>>>>> 17acf85b
-
-    onSelectTemplate(filledTemplate)
+    return variables.reduce((acc, v) => {
+      return acc.replace(new RegExp(`{${v.name}}`, 'g'), v.value || `{${v.name}}`)
+    }, selectedTemplate.template)
+  }
+
+  const handleUseTemplate = () => {
+    onUseTemplate(getPreviewTemplate())
     setSelectedTemplate(null)
-    setVariables([])
-  }
-
-  const copyTemplate = (template: PromptTemplate) => {
-    navigator.clipboard.writeText(template.template)
-  }
-
-  const getPreviewTemplate = () => {
-    if (!selectedTemplate) return 'Fill in the variables above to see the prompt preview'
-
-    let preview = selectedTemplate.template
-    variables.forEach(variable => {
-      const placeholder = `{${variable.name}}`
-      preview = preview.replace(new RegExp(placeholder, 'g'), variable.value || `{${variable.name}}`)
-    })
-
-    return preview
+  }
+
+  const copyToClipboard = (text: string) => {
+    navigator.clipboard.writeText(text)
   }
 
   return (
-    <div className={`space-y-4 ${className}`}>
-      {/* Header */}
-      <div className="flex items-center justify-between">
-        <div>
-          <h3 className="text-lg font-semibold">Prompt Templates</h3>
-          <p className="text-sm text-muted-foreground">
-            Choose from pre-built templates to enhance your AI conversations
-          </p>
+    <div className="w-full max-w-4xl mx-auto p-4">
+      {/* Search and Filter */}
+      <div className="mb-6">
+        <div className="relative mb-4">
+          <Search className="absolute left-3 top-1/2 -translate-y-1/2 h-5 w-5 text-muted-foreground" />
+          <input
+            type="text"
+            placeholder="Search templates..."
+            className="w-full pl-10 pr-4 py-2 border rounded-full bg-background"
+            value={searchTerm}
+            onChange={(e) => setSearchTerm(e.target.value)}
+          />
         </div>
-      </div>
-
-      {/* Search */}
-      <div className="relative">
-        <Search className="absolute left-3 top-1/2 transform -translate-y-1/2 h-4 w-4 text-muted-foreground" />
-        <input
-          type="text"
-          placeholder="Search templates..."
-          className="w-full pl-10 pr-4 py-2 border rounded-md focus:outline-none focus:ring-2 focus:ring-blue-500"
-          value={searchTerm}
-          onChange={(e) => setSearchTerm(e.target.value)}
-        />
-      </div>
-
-      {/* Categories */}
-      {!searchTerm && (
         <div className="flex flex-wrap gap-2">
           {categories.map(category => (
             <Button
               key={category}
-              variant={selectedCategory === category ? "default" : "outline"}
+              variant={activeCategory === category ? 'default' : 'outline'}
               size="sm"
-              onClick={() => setSelectedCategory(category)}
+              onClick={() => setActiveCategory(category)}
             >
+              {category === 'Popular' && <Star className="w-4 h-4 mr-2" />} 
               {category}
             </Button>
           ))}
         </div>
-      )}
-
-      {/* Templates Grid */}
-      <div className="grid grid-cols-1 md:grid-cols-2 gap-4">
-        {filteredTemplates.map(template => {
-          const IconComponent = template.icon
-          return (
-            <Card
-              key={template.id}
-              className="cursor-pointer hover:shadow-md transition-shadow"
-              onClick={() => handleTemplateSelect(template)}
-            >
-              <CardHeader className="pb-3">
-                <div className="flex items-center justify-between">
-                  <div className="flex items-center space-x-2">
-                    <IconComponent className="h-4 w-4 text-blue-600" />
-                    <CardTitle className="text-sm font-medium">{template.name}</CardTitle>
-                  </div>
-                  <div className="flex items-center space-x-1">
-                    {template.popular && (
-                      <Badge variant="secondary" className="text-xs">
-                        Popular
-                      </Badge>
-                    )}
-                    <Button
-                      variant="ghost"
-                      size="sm"
-                      onClick={(e) => {
-                        e.stopPropagation()
-                        copyTemplate(template)
-                      }}
-                    >
-                      <Copy className="h-3 w-3" />
-                    </Button>
-                  </div>
-                </div>
-                <p className="text-xs text-muted-foreground">{template.description}</p>
-              </CardHeader>
-            </Card>
-          )
-        })}
       </div>
 
-      {/* Template Configuration Modal */}
+      {/* Template Grid */}
+      <div className="grid grid-cols-1 md:grid-cols-2 lg:grid-cols-3 gap-4">
+        {filteredTemplates.map(template => (
+          <Card
+            key={template.id}
+            className="cursor-pointer hover:shadow-lg transition-shadow bg-card text-card-foreground"
+            onClick={() => handleSelectTemplate(template)}
+          >
+            <CardHeader>
+              <div className="flex justify-between items-start">
+                <template.icon className="h-8 w-8 mb-2 text-primary" />
+                {template.popular && <Badge variant="secondary">Popular</Badge>}
+              </div>
+              <CardTitle className="text-lg">{template.name}</CardTitle>
+            </CardHeader>
+            <CardContent>
+              <p className="text-sm text-muted-foreground">{template.description}</p>
+            </CardContent>
+          </Card>
+        ))}
+      </div>
+
+      {/* Template Modal */}
       {selectedTemplate && (
-        <div className="fixed inset-0 bg-black bg-opacity-50 flex items-center justify-center z-50">
-          <Card className="w-full max-w-2xl max-h-[80vh] overflow-y-auto m-4">
+        <div className="fixed inset-0 bg-black bg-opacity-50 flex items-center justify-center z-50 p-4">
+          <Card className="w-full max-w-2xl bg-background">
             <CardHeader>
-              <CardTitle className="flex items-center space-x-2">
-                <selectedTemplate.icon className="h-5 w-5" />
-                <span>{selectedTemplate.name}</span>
-              </CardTitle>
-              <p className="text-sm text-muted-foreground">{selectedTemplate.description}</p>
+              <div className="flex justify-between items-center">
+                <CardTitle className="text-2xl flex items-center">
+                  <selectedTemplate.icon className="h-6 w-6 mr-2" />
+                  {selectedTemplate.name}
+                </CardTitle>
+                <Button variant="ghost" size="icon" onClick={() => copyToClipboard(getPreviewTemplate())}>
+                  <Copy className="h-5 w-5" />
+                </Button>
+              </div>
             </CardHeader>
             <CardContent className="space-y-4">
+              <p className="text-muted-foreground">{selectedTemplate.description}</p>
+              
               {/* Variables */}
               <div className="space-y-3">
-                <h4 className="font-medium">Fill in the template variables:</h4>
                 {variables.map(variable => (
                   <div key={variable.name}>
                     <label className="block text-sm font-medium mb-1 capitalize">
@@ -419,11 +304,7 @@
                   Cancel
                 </Button>
                 <Button
-<<<<<<< HEAD
                   onClick={handleUseTemplate}
-=======
-                  onClick={fillTemplate}
->>>>>>> 17acf85b
                   disabled={variables.some(v => !v.value.trim())}
                 >
                   Use Template
