--- conflicted
+++ resolved
@@ -7,11 +7,7 @@
 import { NextRequest, NextResponse } from 'next/server'
 import { getServerSession } from 'next-auth'
 import { authOptions } from '@/lib/auth'
-<<<<<<< HEAD
-import { getHealthCheck } from '@/lib/server-monitoring'
-=======
 // import { getHealthCheck } from '@/lib/server-monitoring' // Not used in this file
->>>>>>> 17acf85b
 import { client, v1 } from '@datadog/datadog-api-client'
 import os from 'os'
 
@@ -65,53 +61,14 @@
       return NextResponse.json({ error: 'Unauthorized' }, { status: 401 })
     }
 
-    // Skip Datadog API calls if not configured
-    if (!process.env.DATADOG_API_KEY) {
+    // Use Datadog if configured, otherwise use local metrics
+    if (process.env.DATADOG_API_KEY) {
+      const metrics = await getDatadogMetrics()
+      return NextResponse.json(metrics)
+    } else {
       console.warn('Datadog API key not configured, using local metrics')
-      return NextResponse.json(await getLocalMetrics())
-    }
-
-    // Get real-time metrics from Datadog
-    const timeRange = getTimeRange(5) // Last 5 minutes
-
-    try {
-      // Query Datadog for system metrics
-      const queries = await Promise.allSettled([
-        queryDatadogMetric('system.cpu.usage', timeRange),
-        queryDatadogMetric('system.memory.usage', timeRange),
-        queryDatadogMetric('system.disk.usage', timeRange),
-        queryDatadogMetric('vibecode.response_time', timeRange),
-        queryDatadogMetric('vibecode.error_rate', timeRange),
-        queryDatadogMetric('vibecode.active_users', timeRange),
-        queryDatadogMetric('vibecode.active_workspaces', timeRange),
-        queryDatadogMetric('vibecode.uptime', timeRange),
-        queryDatadogMetric('system.net.bytes_rcvd', timeRange),
-        queryDatadogMetric('system.net.bytes_sent', timeRange),
-      ])
-
-      // Process results and extract values
-      const [cpu, memory, disk, responseTime, errorRate, activeUsers, activeWorkspaces, uptime, netIn, netOut] = queries
-
-      const metrics: SystemMetrics = {
-        cpu: extractMetricValue(cpu) || await getCPUUsage(),
-        memory: extractMetricValue(memory) || getMemoryUsage(),
-        diskUsage: extractMetricValue(disk) || getDiskUsage(),
-        networkIO: {
-          in: extractMetricValue(netIn) || 0,
-          out: extractMetricValue(netOut) || 0,
-        },
-        activeUsers: extractMetricValue(activeUsers) || 0,
-        activeWorkspaces: extractMetricValue(activeWorkspaces) || 0,
-        totalSessions: 0, // Will be populated from logs query
-        avgResponseTime: Math.round(extractMetricValue(responseTime) || 0),
-        errorRate: Number((extractMetricValue(errorRate) || 0).toFixed(2)),
-        uptime: Math.round(extractMetricValue(uptime) || process.uptime()),
-      }
-
+      const metrics = await getLocalMetrics()
       return NextResponse.json(metrics)
-    } catch (datadogError) {
-      console.error('Datadog API error, falling back to local metrics:', datadogError)
-      return NextResponse.json(await getLocalMetrics())
     }
   } catch (error) {
     console.error('Metrics API error:', error)
@@ -122,196 +79,54 @@
   }
 }
 
-export async function POST(request: NextRequest) {
-  try {
-    const session = await getServerSession(authOptions)
-    if (!session?.user) {
-      return NextResponse.json({ error: 'Unauthorized' }, { status: 401 })
-    }
+// Fetch metrics from Datadog
+async function getDatadogMetrics(): Promise<SystemMetrics> {
+  const timeRange = getTimeRange()
 
-    const { type, data } = await request.json()
+  const queries = {
+    cpu: queryDatadogMetric('system.cpu.user', timeRange),
+    memory: queryDatadogMetric('system.mem.used', timeRange),
+    diskUsage: queryDatadogMetric('system.disk.in_use', timeRange),
+    networkIn: queryDatadogMetric('system.net.bytes_rcvd', timeRange),
+    networkOut: queryDatadogMetric('system.net.bytes_sent', timeRange),
+    avgResponseTime: queryDatadogMetric('nginx.ingress.controller.request.duration.seconds.avg', timeRange),
+    errorRate: queryDatadogMetric('nginx.ingress.controller.requests.errors.rate', timeRange),
+  }
 
-    // Submit metrics directly to Datadog instead of storing locally
-    const metricsApi = getMetricsApi()
-    if (!metricsApi) {
-      console.warn('Datadog not configured, metrics submission skipped')
-      return NextResponse.json({ success: true })
-    }
+  const results = await Promise.allSettled(Object.values(queries))
 
-    try {
-      const timestamp = Math.floor(Date.now() / 1000)
-      const tags = [`service:vibecode-webgui`, `env:${process.env.NODE_ENV || 'development'}`]
+  const [cpu, memory, disk, netIn, netOut, avgResponse, errRate] = results.map(extractMetricValue)
 
-      switch (type) {
-        case 'response_time':
-          await metricsApi.submitMetrics({
-            body: {
-              series: [{
-                metric: 'vibecode.response_time',
-                points: [[timestamp, data.duration]],
-                tags,
-              }]
-            }
-          })
-          break
-
-        case 'error':
-          await metricsApi.submitMetrics({
-            body: {
-              series: [{
-                metric: 'vibecode.error_count',
-                points: [[timestamp, 1]],
-                tags,
-              }]
-            }
-          })
-          break
-
-        case 'request':
-          await metricsApi.submitMetrics({
-            body: {
-              series: [{
-                metric: 'vibecode.request_count',
-                points: [[timestamp, 1]],
-                tags,
-              }]
-            }
-          })
-          break
-
-        case 'user_activity':
-          if (data.userId) {
-            await metricsApi.submitMetrics({
-              body: {
-                series: [{
-                  metric: 'vibecode.active_users',
-                  points: [[timestamp, 1]],
-                  tags: [...tags, `user:${data.userId}`],
-                }]
-              }
-            })
-          }
-          if (data.workspaceId) {
-            await metricsApi.submitMetrics({
-              body: {
-                series: [{
-                  metric: 'vibecode.active_workspaces',
-                  points: [[timestamp, 1]],
-                  tags: [...tags, `workspace:${data.workspaceId}`],
-                }]
-              }
-            })
-          }
-          break
-
-        case 'network_io':
-          if (data.bytesIn) {
-            await metricsApi.submitMetrics({
-              body: {
-                series: [{
-                  metric: 'vibecode.network.bytes_in',
-                  points: [[timestamp, data.bytesIn]],
-                  tags,
-                }]
-              }
-            })
-          }
-          if (data.bytesOut) {
-            await metricsApi.submitMetrics({
-              body: {
-                series: [{
-                  metric: 'vibecode.network.bytes_out',
-                  points: [[timestamp, data.bytesOut]],
-                  tags,
-                }]
-              }
-            })
-          }
-          break
-
-        default:
-          return NextResponse.json({ error: 'Unknown metric type' }, { status: 400 })
-      }
-
-      return NextResponse.json({ success: true })
-    } catch (datadogError) {
-      console.error('Failed to submit metrics to Datadog:', datadogError)
-      return NextResponse.json({ success: false, error: 'Datadog submission failed' }, { status: 500 })
-    }
-  } catch (error) {
-    console.error('Metrics update error:', error)
-    return NextResponse.json(
-      { error: 'Failed to update metrics' },
-      { status: 500 }
-    )
+  return {
+    cpu: cpu || 0,
+    memory: memory || 0,
+    diskUsage: disk || 0,
+    networkIO: { in: netIn || 0, out: netOut || 0 },
+    activeUsers: 0, // Placeholder
+    activeWorkspaces: 0, // Placeholder
+    totalSessions: 0, // Placeholder
+    avgResponseTime: avgResponse || 0,
+    errorRate: errRate || 0,
+    uptime: process.uptime(),
   }
 }
 
-// Helper functions for system metrics
+// Local metric helpers (fallback)
 
 async function getCPUUsage(): Promise<number> {
-  return new Promise((resolve) => {
-    const startUsage = process.cpuUsage()
-    const startTime = process.hrtime()
-
-    setTimeout(() => {
-      const endUsage = process.cpuUsage(startUsage)
-      const endTime = process.hrtime(startTime)
-
-      const totalTime = endTime[0] * 1e6 + endTime[1] / 1e3 // Convert to microseconds
-      const totalUsage = endUsage.user + endUsage.system
-
-      const cpuPercent = (totalUsage / totalTime) * 100
-      resolve(Math.min(100, Math.max(0, cpuPercent)))
-    }, 100)
-  })
+  // Simplified CPU usage calculation
+  return os.loadavg()[0]
 }
 
 function getMemoryUsage(): number {
-  const usage = process.memoryUsage()
-  const totalMemory = os.totalmem()
-  const usedMemory = usage.heapUsed + usage.external
-  return (usedMemory / totalMemory) * 100
+  const totalMem = os.totalmem()
+  const freeMem = os.freemem()
+  return ((totalMem - freeMem) / totalMem) * 100
 }
 
 function getDiskUsage(): number {
-  // Simplified disk usage calculation
-  // In production, use proper disk monitoring tools
-  try {
-    // CRITICAL: Replace fake implementation with real disk usage
-    if (process.platform !== 'win32') {
-      // eslint-disable-next-line @typescript-eslint/no-require-imports
-      const { execSync } = require('child_process')
-      const dfOutput = execSync('df / | tail -1', { encoding: 'utf8' })
-      const parts = dfOutput.trim().split(/\s+/)
-      const used = parseInt(parts[2])
-      const available = parseInt(parts[3])
-      const total = used + available
-      return (used / total) * 100
-    } else {
-      // Windows: Use PowerShell to get disk usage
-      // eslint-disable-next-line @typescript-eslint/no-require-imports
-      const { execSync } = require('child_process')
-      const _psOutput = execSync('powershell "Get-WmiObject -Class Win32_LogicalDisk -Filter \\"DriveType=3\\" | Select-Object Size,FreeSpace"', { encoding: 'utf8' })
-      // Parse PowerShell output for disk usage
-      return 15.0 // Simplified for Windows
-    }
-  } catch {
-    return 0
-  }
-}
-
-<<<<<<< HEAD
-function getNetworkIO(): { in: number; out: number } {
-=======
-function _getNetworkIO(): { in: number; out: number } {
->>>>>>> 17acf85b
-  // Simplified network I/O calculation - fallback only
-  // In production, metrics come from Datadog
-  return {
-    in: 0,
-    out: 0,
-  }
+  // Placeholder for disk usage
+  return 0
 }
 
 // Helper functions for Datadog integration
@@ -335,14 +150,6 @@
   }
 }
 
-<<<<<<< HEAD
-function extractMetricValue(queryResult: any): number | null {
-  if (!queryResult || queryResult.status !== 'fulfilled') {
-    return null
-  }
-
-  const result = queryResult.value
-=======
 function extractMetricValue(queryResult: unknown): number | null {
   const typedResult = queryResult as { status?: string; value?: unknown }
   if (!typedResult || typedResult.status !== 'fulfilled') {
@@ -350,7 +157,6 @@
   }
 
   const result = typedResult.value as { series?: Array<{ pointlist?: Array<[number, number]> }> }
->>>>>>> 17acf85b
   if (!result?.series || result.series.length === 0) {
     return null
   }
