# VibeCode Platform Configuration
# Default values for vibecode-platform

global:
  domain: vibecode.dev
  storageClass: standard

  # Global pull secret for private registries.
  # Create the secret using:
  # kubectl create secret docker-registry regcred --docker-server=<your-registry-server> --docker-username=<your-name> --docker-password=<your-pword> --docker-email=<your-email>
  imagePullSecrets:
    - name: regcred

# Web Application Configuration
web:
  enabled: true
  replicaCount: 1
  image:
    repository: ryanmaclean/web
    tag: "latest"
    pullPolicy: Always
  resources: {}

# WebSocket Service Configuration
websocket:
  enabled: true
  replicaCount: 1
  image:
    repository: ryanmaclean/websocket
    tag: "latest"
    pullPolicy: IfNotPresent
  resources: {}

# Code-Server Configuration
codeServer:
  enabled: true
  image:
    repository: codercom/code-server
    tag: "4.101.2"
    pullPolicy: IfNotPresent
<<<<<<< HEAD

  # Resource limits per workspace
=======
>>>>>>> 17acf85b
  resources:
    requests:
      memory: "512Mi"
      cpu: "250m"
    limits:
      memory: "2Gi"
      cpu: "1000m"
<<<<<<< HEAD

  # Persistent storage configuration
=======
>>>>>>> 17acf85b
  persistence:
    enabled: true
    workspace:
      storageClass: ""
      size: 10Gi
    extensions:
      storageClass: ""
      size: 2Gi
<<<<<<< HEAD

  # Security context
=======
>>>>>>> 17acf85b
  securityContext:
    runAsNonRoot: true
    runAsUser: 1000
    runAsGroup: 1000
    fsGroup: 1000

# Ingress configuration
ingress:
  enabled: true
  className: nginx
  annotations:
    nginx.ingress.kubernetes.io/proxy-read-timeout: "3600"
    nginx.ingress.kubernetes.io/proxy-send-timeout: "3600"
<<<<<<< HEAD

=======
>>>>>>> 17acf85b

# User configuration (set via --set user.id=xxx)
user:
  id: ""
  email: ""

# --- Database and Cache --- #
# Using custom manifests instead of chart dependencies for license compliance.

postgresql:
  enabled: true
  image:
    repository: pgvector/pgvector
    tag: pg16
  persistence:
    size: 8Gi

redis:
  enabled: true
  image:
    repository: redis
    tag: 7.2.4-alpine
  commandArgs:
    maxmemory: 256mb
  persistence:
    size: 1Gi
  resources:
    requests:
      memory: "128Mi"
      cpu: "100m"
    limits:
      memory: "256Mi"
      cpu: "200m"<|MERGE_RESOLUTION|>--- conflicted
+++ resolved
@@ -38,11 +38,8 @@
     repository: codercom/code-server
     tag: "4.101.2"
     pullPolicy: IfNotPresent
-<<<<<<< HEAD
 
   # Resource limits per workspace
-=======
->>>>>>> 17acf85b
   resources:
     requests:
       memory: "512Mi"
@@ -50,11 +47,8 @@
     limits:
       memory: "2Gi"
       cpu: "1000m"
-<<<<<<< HEAD
 
   # Persistent storage configuration
-=======
->>>>>>> 17acf85b
   persistence:
     enabled: true
     workspace:
@@ -63,11 +57,8 @@
     extensions:
       storageClass: ""
       size: 2Gi
-<<<<<<< HEAD
 
   # Security context
-=======
->>>>>>> 17acf85b
   securityContext:
     runAsNonRoot: true
     runAsUser: 1000
@@ -81,10 +72,6 @@
   annotations:
     nginx.ingress.kubernetes.io/proxy-read-timeout: "3600"
     nginx.ingress.kubernetes.io/proxy-send-timeout: "3600"
-<<<<<<< HEAD
-
-=======
->>>>>>> 17acf85b
 
 # User configuration (set via --set user.id=xxx)
 user:
